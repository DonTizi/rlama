--- conflicted
+++ resolved
@@ -2,7 +2,6 @@
 
 import (
 	"fmt"
-	"net/http"
 	"time"
 
 	"github.com/spf13/cobra"
@@ -82,29 +81,13 @@
 	// Si les flags sont définis, ils ont priorité
 	host := ollamaHost
 	port := ollamaPort
-	
+
 	// Sinon, utiliser les valeurs par défaut
 	if host == "" {
 		host = client.DefaultOllamaHost
 	}
-<<<<<<< HEAD
-	
-	if port == "" {
-		port = client.DefaultOllamaPort
-	}
-	
-	baseURL := fmt.Sprintf("%s:%s", host, port)
-	
-	return &client.OllamaClient{
-		BaseURL: baseURL,
-		Client: &http.Client{
-			Timeout: 60 * time.Second,
-		},
-	}
-=======
 
-	return client.NewOllamaClient(ollamaHost, ollamaPort)
->>>>>>> 42e00cc2
+	return client.NewOllamaClient(host, port)
 }
 
 func init() {
@@ -149,19 +132,21 @@
 	// Start the daemon with a 1-minute check interval for its internal operations
 	// Actual RAG check intervals are controlled by each RAG's configuration
 	fileWatcher.StartWatcherDaemon(1 * time.Minute)
-<<<<<<< HEAD
 }
 
 // Ajouter une fonction pour vérifier la connexion à Ollama
 func checkOllamaConnection() error {
 	client := GetOllamaClient()
-	
-	// Ping simple pour vérifier la connexion
-	err := client.Ping()
+
+	// Check if Ollama is running
+	running, err := client.IsOllamaRunning()
 	if err != nil {
 		return fmt.Errorf("erreur de connexion à Ollama: %w", err)
 	}
-	
+	if !running {
+		return fmt.Errorf("Ollama n'est pas en cours d'exécution")
+	}
+
 	return nil
 }
 
@@ -169,12 +154,12 @@
 func checkOllamaConnectionWithTimeout(timeoutSeconds int) error {
 	// Créer un canal pour le résultat
 	resultChan := make(chan error, 1)
-	
+
 	// Lancer la vérification dans une goroutine
 	go func() {
 		resultChan <- checkOllamaConnection()
 	}()
-	
+
 	// Attendre avec un timeout
 	select {
 	case err := <-resultChan:
@@ -182,7 +167,4 @@
 	case <-time.After(time.Duration(timeoutSeconds) * time.Second):
 		return fmt.Errorf("timeout lors de la vérification de connexion à Ollama")
 	}
-} 
-=======
-}
->>>>>>> 42e00cc2
+}