--- conflicted
+++ resolved
@@ -2,40 +2,15 @@
 
 import (
 	"bufio"
-<<<<<<< HEAD
-	"encoding/json"
-	"fmt"
-	"io/ioutil"
-	"os"
-	"path/filepath"
-	"strconv"
-	"strings"
-	"time"
-
-	"github.com/dontizi/rlama/internal/domain"
-	"github.com/dontizi/rlama/internal/service"
-	"github.com/spf13/cobra"
-	"github.com/fatih/color"
-)
-
-var (
-	autoRun    bool
-	inputFile  string
-	watchDir   string
-)
-
-var wizardCmd = &cobra.Command{
-=======
 	"bytes"
 	"fmt"
 	"io"
 	"os"
 	"os/exec"
+	"path/filepath"
 	"strings"
 
-	"github.com/AlecAivazis/survey/v2"
 	"github.com/dontizi/rlama/internal/crawler"
-	"github.com/dontizi/rlama/internal/domain"
 	"github.com/dontizi/rlama/internal/service"
 	"github.com/spf13/cobra"
 )
@@ -60,44 +35,11 @@
 	localWizardProcessExts  []string
 )
 
-// Renamed to avoid conflict with snowflake_wizard.go
-
 var localWizardCmd = &cobra.Command{
->>>>>>> 42e00cc2
 	Use:   "wizard",
-	Short: "Crew creation wizard",
-	Long:  `Interactive wizard to create and configure crews and their workflows.`,
+	Short: "Local RAG creation wizard",
+	Long:  `Interactive wizard to create and configure a local RAG system.`,
 	RunE: func(cmd *cobra.Command, args []string) error {
-<<<<<<< HEAD
-		reader := bufio.NewReader(os.Stdin)
-		
-		// Terminal colors
-		titleColor := color.New(color.FgCyan, color.Bold)
-		promptColor := color.New(color.FgGreen)
-		successColor := color.New(color.FgGreen, color.Bold)
-		infoColor := color.New(color.FgYellow)
-		
-		titleColor.Println("\n=== RLAMA Crew Creation Wizard ===")
-		fmt.Println()
-		infoColor.Println("This wizard will guide you through creating a complete crew.")
-		infoColor.Println("A crew is a group of agents organized in a workflow to accomplish complex tasks.")
-		fmt.Println()
-
-		// Create base crew
-		crew, err := createCrewWizard(reader, promptColor)
-		if err != nil {
-			return err
-		}
-
-		// Add agents
-		err = addAgentsWizard(reader, crew, promptColor, successColor)
-		if err != nil {
-			return err
-		}
-
-		// Configure workflow
-		err = configureWorkflowWizard(reader, crew, promptColor, infoColor)
-=======
 		fmt.Print("\n🧙 Welcome to the RLAMA Local RAG Wizard! 🧙\n\n")
 
 		reader := bufio.NewReader(os.Stdin)
@@ -139,222 +81,10 @@
 
 		// Execute the command
 		err := ollamaCmd.Run()
->>>>>>> 42e00cc2
 		if err != nil {
 			return err
 		}
 
-<<<<<<< HEAD
-		// Configure automation if requested
-		if autoRun || watchDir != "" {
-			err = configureAutomation(crew, watchDir, inputFile)
-			if err != nil {
-				return err
-			}
-		}
-
-		// Save crew
-		err = saveCrew(crew)
-		if err != nil {
-			return err
-		}
-
-		successColor.Printf("\n✅ Crew '%s' created successfully (ID: %s)!\n", crew.Name, crew.ID)
-		
-		if inputFile != "" {
-			promptColor.Printf("\nProcessing input file: %s\n", inputFile)
-			err = processInputFile(crew, inputFile)
-			if err != nil {
-				return err
-			}
-		}
-
-		infoColor.Println("\nYou can run this crew with the command:")
-		fmt.Printf("  rlama agent crew run %s \"your instruction\"\n", strings.ReplaceAll(crew.Name, " ", "-"))
-
-		return nil
-	},
-}
-
-func createCrewWizard(reader *bufio.Reader, promptColor *color.Color) (*domain.Crew, error) {
-	promptColor.Print("Crew name (no spaces): ")
-	crewName, err := reader.ReadString('\n')
-	if err != nil {
-		return nil, err
-	}
-	crewName = strings.TrimSpace(crewName)
-	crewName = strings.ReplaceAll(crewName, " ", "-")
-
-	promptColor.Print("Crew description (optional): ")
-	description, err := reader.ReadString('\n')
-	if err != nil {
-		return nil, err
-	}
-	description = strings.TrimSpace(description)
-
-	var workflowType domain.WorkflowType
-	for {
-		promptColor.Print("Workflow type (sequential/parallel) [sequential]: ")
-		input, err := reader.ReadString('\n')
-		if err != nil {
-			return nil, err
-		}
-		
-		inputStr := strings.TrimSpace(input)
-		if inputStr == "" {
-			workflowType = domain.WorkflowSequential
-			break
-		}
-		
-		switch inputStr {
-		case "sequential":
-			workflowType = domain.WorkflowSequential
-			break
-		case "parallel":
-			workflowType = domain.WorkflowParallel
-			break
-		default:
-			color.Red("❌ Invalid workflow type. Please enter 'sequential' or 'parallel'.")
-			continue
-		}
-		break
-	}
-
-	// Create crew with current timestamp
-	now := time.Now()
-	crewID := fmt.Sprintf("crew_%d", now.UnixNano())
-	
-	crew := &domain.Crew{
-		ID:          crewID,
-		Name:        crewName,
-		Description: description,
-		CreatedAt:   now,
-		UpdatedAt:   now,
-		Agents:      []string{},
-		Workflow: domain.Workflow{
-			Type:  workflowType,
-			Steps: []domain.WorkflowStep{},
-		},
-	}
-
-	return crew, nil
-}
-
-// addAgentsWizard guide l'utilisateur à travers l'ajout d'agents au crew
-func addAgentsWizard(reader *bufio.Reader, crew *domain.Crew, promptColor, successColor *color.Color) error {
-	promptColor.Println("\n=== Add agents to crew ===")
-	
-	// Charger tous les agents disponibles
-	availableAgents, err := getAgentFilesFromDisk()
-	if err != nil {
-		return fmt.Errorf("erreur lors du chargement des agents: %w", err)
-	}
-	
-	if len(availableAgents) == 0 {
-		return fmt.Errorf("aucun agent trouvé. Veuillez d'abord créer des agents avec 'rlama agent create'")
-	}
-
-	// Afficher les agents disponibles
-	promptColor.Println("\nAvailable agents:")
-	for i, agent := range availableAgents {
-		fmt.Printf("%d. %s (%s)\n", i+1, agent.Name, agent.ID)
-		if agent.Description != "" {
-			fmt.Printf("   Description: %s\n", agent.Description)
-		}
-	}
-
-	// Sélectionner les agents à ajouter
-	promptColor.Println("\nEnter the numbers of agents to add, separated by commas (ex: 1,3,5)")
-	promptColor.Print("Agents to add: ")
-	input, err := reader.ReadString('\n')
-	if err != nil {
-		return err
-	}
-	
-	selectedIndexes := strings.Split(strings.TrimSpace(input), ",")
-	
-	// Ajouter les agents sélectionnés
-	for _, indexStr := range selectedIndexes {
-		indexStr = strings.TrimSpace(indexStr)
-		if indexStr == "" {
-			continue
-		}
-		
-		index, err := strconv.Atoi(indexStr)
-		if err != nil {
-			fmt.Printf("❌ Invalid number: %s, ignored\n", indexStr)
-			continue
-		}
-		
-		if index < 1 || index > len(availableAgents) {
-			fmt.Printf("❌ Out of range: %d, ignored\n", index)
-			continue
-		}
-		
-		agent := availableAgents[index-1]
-		crew.AddAgent(agent.ID)
-		successColor.Printf("✅ Agent added: %s\n", agent.Name)
-	}
-	
-	if len(crew.Agents) == 0 {
-		return fmt.Errorf("no agents added to crew. At least one agent is required")
-	}
-
-	return nil
-}
-
-// configureWorkflowWizard guide l'utilisateur à travers la configuration du workflow
-func configureWorkflowWizard(reader *bufio.Reader, crew *domain.Crew, promptColor, infoColor *color.Color) error {
-	promptColor.Println("\n=== Configure workflow ===")
-	
-	// Si le workflow est séquentiel, demander des détails pour chaque étape
-	if crew.Workflow.Type == "sequential" {
-		promptColor.Println("\nYou are configuring a sequential workflow where agents execute one after another.")
-		
-		// Charger les agents ajoutés pour référence
-		agentMap := make(map[string]*domain.Agent)
-		for _, agentID := range crew.Agents {
-			agent, err := getAgentByID(agentID)
-			if err != nil {
-				return err
-			}
-			agentMap[agentID] = agent
-		}
-		
-		// Afficher les agents disponibles pour le workflow
-		promptColor.Println("\nAvailable agents for the workflow:")
-		for i, agentID := range crew.Agents {
-			agent := agentMap[agentID]
-			fmt.Printf("%d. %s (%s)\n", i+1, agent.Name, agent.ID)
-		}
-		
-		// Configurer chaque étape du workflow
-		for {
-			promptColor.Println("\n--- New workflow step ---")
-			
-			// Sélectionner un agent pour cette étape
-			var agentIndex int
-			for {
-				promptColor.Print("Number of the agent for this step: ")
-				input, err := reader.ReadString('\n')
-				if err != nil {
-					return err
-				}
-				
-				index, err := strconv.Atoi(strings.TrimSpace(input))
-				if err != nil || index < 1 || index > len(crew.Agents) {
-					promptColor.Println("❌ Invalid number. Please enter a number from the list.")
-					continue
-				}
-				
-				agentIndex = index - 1
-				break
-			}
-			
-			// Obtenir les instructions pour cette étape
-			promptColor.Print("Instructions for this agent (empty = use main instruction): ")
-			instructionInput, err := reader.ReadString('\n')
-=======
 		// Parse the output of ollama list (text format)
 		modelsOutput := stdout.String()
 		var modelNames []string
@@ -475,403 +205,104 @@
 				}
 			}
 
-			// Ask if the user wants to use the sitemap
-			useSitemapPrompt := &survey.Confirm{
-				Message: "Use sitemap.xml if available (recommended for better coverage)?",
-				Default: true,
-			}
-			err = survey.AskOne(useSitemapPrompt, &useSitemap)
-			if err != nil {
-				return err
-			}
+			// Ask about sitemap
+			fmt.Print("Use sitemap.xml if available? (y/N): ")
+			sitemapStr, _ := reader.ReadString('\n')
+			sitemapStr = strings.ToLower(strings.TrimSpace(sitemapStr))
+			useSitemap = sitemapStr == "y" || sitemapStr == "yes"
+
 		} else {
-			// Option local folder (existing code)
-			useWebCrawler = false
-
-			fmt.Print("\nEnter path to document folder: ")
+			// Local folder option
+			fmt.Print("\nEnter the path to your documents folder: ")
 			folderPath, _ = reader.ReadString('\n')
 			folderPath = strings.TrimSpace(folderPath)
 			if folderPath == "" {
 				return fmt.Errorf("folder path cannot be empty")
 			}
-		}
-
-		// Step 4: Chunking options
-		fmt.Println("\nStep 4: Chunking options")
-
-		// Add chunking strategy selection
-		fmt.Println("\nChunking strategies:")
-		fmt.Println("  auto     - Automatically selects the best strategy for each document")
-		fmt.Println("  fixed    - Splits text into fixed-size chunks")
-		fmt.Println("  semantic - Respects natural boundaries like paragraphs")
-		fmt.Println("  hybrid   - Adapts strategy based on document type")
-		fmt.Println("  hierarchical - Creates two-level structure for long documents")
-
-		fmt.Print("Chunking strategy [auto]: ")
-		chunkingStrategyStr, _ := reader.ReadString('\n')
-		chunkingStrategyStr = strings.TrimSpace(chunkingStrategyStr)
-		chunkingStrategy := "auto"
-		if chunkingStrategyStr != "" {
-			chunkingStrategy = chunkingStrategyStr
-		}
-
-		fmt.Print("Chunk size [1000]: ")
+
+			// Validate folder exists
+			if _, err := os.Stat(folderPath); os.IsNotExist(err) {
+				return fmt.Errorf("folder does not exist: %s", folderPath)
+			}
+		}
+
+		// Step 4: Configure chunking
+		fmt.Println("\nStep 4: Configure text chunking")
+		fmt.Print("Chunk size (tokens) [512]: ")
 		chunkSizeStr, _ := reader.ReadString('\n')
 		chunkSizeStr = strings.TrimSpace(chunkSizeStr)
-		chunkSize := 1000
+		chunkSize := 512 // default value
 		if chunkSizeStr != "" {
 			fmt.Sscanf(chunkSizeStr, "%d", &chunkSize)
 		}
 
-		fmt.Print("Chunk overlap [200]: ")
+		fmt.Print("Chunk overlap (tokens) [50]: ")
 		overlapStr, _ := reader.ReadString('\n')
 		overlapStr = strings.TrimSpace(overlapStr)
-		overlap := 200
+		overlap := 50 // default value
 		if overlapStr != "" {
 			fmt.Sscanf(overlapStr, "%d", &overlap)
 		}
 
-		// Step 5: File filtering (optional)
-		fmt.Println("\nStep 5: File filtering (optional)")
-
-		fmt.Print("Exclude directories (comma-separated): ")
-		excludeDirsStr, _ := reader.ReadString('\n')
-		excludeDirsStr = strings.TrimSpace(excludeDirsStr)
-		var excludeDirs []string
-		if excludeDirsStr != "" {
-			excludeDirs = strings.Split(excludeDirsStr, ",")
-			for i := range excludeDirs {
-				excludeDirs[i] = strings.TrimSpace(excludeDirs[i])
-			}
-		}
-
-		fmt.Print("Exclude extensions (comma-separated): ")
-		excludeExtsStr, _ := reader.ReadString('\n')
-		excludeExtsStr = strings.TrimSpace(excludeExtsStr)
-		var excludeExts []string
-		if excludeExtsStr != "" {
-			excludeExts = strings.Split(excludeExtsStr, ",")
-			for i := range excludeExts {
-				excludeExts[i] = strings.TrimSpace(excludeExts[i])
-			}
-		}
-
-		fmt.Print("Process only these extensions (comma-separated): ")
-		processExtsStr, _ := reader.ReadString('\n')
-		processExtsStr = strings.TrimSpace(processExtsStr)
-		var processExts []string
-		if processExtsStr != "" {
-			processExts = strings.Split(processExtsStr, ",")
-			for i := range processExts {
-				processExts[i] = strings.TrimSpace(processExts[i])
-			}
-		}
-
-		// Step 6: Confirmation and creation
-		fmt.Println("\nStep 6: Review and create")
-		fmt.Println("RAG configuration:")
-		fmt.Printf("- Name: %s\n", ragName)
-		fmt.Printf("- Model: %s\n", modelName)
-
+		// Create the RAG system
+		fmt.Println("\nCreating RAG system...")
+		options := service.DocumentLoaderOptions{
+			ChunkSize:    chunkSize,
+			ChunkOverlap: overlap,
+			ExcludeDirs:  excludePaths,
+		}
+
+		// Create the RAG service
+		ollamaClient := GetOllamaClient()
+		ragService := service.NewRagService(ollamaClient)
+
+		// Create the RAG system
 		if useWebCrawler {
-			fmt.Printf("- Source: Website - %s\n", websiteURL)
-			fmt.Printf("- Crawl depth: %d\n", maxDepth)
-			fmt.Printf("- Concurrency: %d\n", concurrency)
-			if len(excludePaths) > 0 {
-				fmt.Printf("- Exclude paths: %s\n", strings.Join(excludePaths, ", "))
+			// Create a web crawler
+			crawler, err := crawler.NewWebCrawler(websiteURL, maxDepth, concurrency, excludePaths)
+			if err != nil {
+				return fmt.Errorf("error creating web crawler: %w", err)
+			}
+			crawler.SetUseSitemap(useSitemap)
+
+			// Crawl the website and get documents
+			docs, err := crawler.CrawlWebsite()
+			if err != nil {
+				return fmt.Errorf("error crawling website: %w", err)
+			}
+
+			// Create a temporary directory for the crawled documents
+			tempDir, err := os.MkdirTemp("", "rlama-web-*")
+			if err != nil {
+				return fmt.Errorf("error creating temporary directory: %w", err)
+			}
+			defer os.RemoveAll(tempDir)
+
+			// Save the crawled documents to the temporary directory
+			for i, doc := range docs {
+				filePath := filepath.Join(tempDir, fmt.Sprintf("page_%d.md", i))
+				err = os.WriteFile(filePath, []byte(doc.Content), 0644)
+				if err != nil {
+					return fmt.Errorf("error saving document: %w", err)
+				}
+			}
+
+			// Create the RAG system with the crawled documents
+			err = ragService.CreateRagWithOptions(modelName, ragName, tempDir, options)
+			if err != nil {
+				return fmt.Errorf("error creating RAG system: %w", err)
 			}
 		} else {
-			fmt.Printf("- Source: Local folder - %s\n", folderPath)
-			if len(excludeDirs) > 0 {
-				fmt.Printf("- Exclude directories: %s\n", strings.Join(excludeDirs, ", "))
-			}
-			if len(excludeExts) > 0 {
-				fmt.Printf("- Exclude extensions: %s\n", strings.Join(excludeExts, ", "))
-			}
-			if len(processExts) > 0 {
-				fmt.Printf("- Process only: %s\n", strings.Join(processExts, ", "))
-			}
-		}
-
-		fmt.Printf("- Chunk size: %d\n", chunkSize)
-		fmt.Printf("- Chunk overlap: %d\n", overlap)
-		fmt.Printf("- Chunking strategy: %s\n", chunkingStrategy)
-
-		fmt.Print("\nCreate RAG with these settings? (y/n): ")
-		confirm, _ := reader.ReadString('\n')
-		confirm = strings.ToLower(strings.TrimSpace(confirm))
-
-		if confirm != "y" && confirm != "yes" {
-			fmt.Println("RAG creation cancelled.")
-			return nil
-		}
-
-		// Create the RAG
-		fmt.Println("\nCreating RAG...")
-
-		// Get the configured Ollama client
-		ollamaClient := GetOllamaClient()
-
-		// Check that the model is available before continuing
-		// This step is important to avoid errors later
-		fmt.Printf("Checking if model '%s' is available...\n", modelName)
-		err = ollamaClient.CheckOllamaAndModel(modelName)
-		if err != nil {
-			return fmt.Errorf("model '%s' is not available: %w", modelName, err)
-		}
-
-		// Use RagService to create the RAG
-		ragService := service.NewRagService(ollamaClient)
-
-		if useWebCrawler {
-			// Use the crawler
-			fmt.Printf("\nCrawling website '%s'...\n", websiteURL)
-
-			// Create the crawler
-			webCrawler, err := crawler.NewWebCrawler(websiteURL, maxDepth, concurrency, excludePaths)
-			if err != nil {
-				return fmt.Errorf("error initializing web crawler: %w", err)
-			}
-
-			// Set the sitemap option
-			webCrawler.SetUseSitemap(useSitemap)
-
-			// Start the crawling
-			documents, err := webCrawler.CrawlWebsite()
->>>>>>> 42e00cc2
-			if err != nil {
-				return err
-			}
-<<<<<<< HEAD
-			instruction := strings.TrimSpace(instructionInput)
-			
-			// Si ce n'est pas la première étape, demander les dépendances
-			var dependsOn []int
-			if len(crew.Workflow.Steps) > 0 {
-				promptColor.Println("Previous steps:")
-				for i, step := range crew.Workflow.Steps {
-					agent := agentMap[step.AgentID]
-					fmt.Printf("%d. %s\n", i, agent.Name)
-				}
-				
-				promptColor.Print("Dependencies (numbers of steps separated by commas, empty = none): ")
-				depsInput, err := reader.ReadString('\n')
-				if err != nil {
-					return err
-				}
-				
-				if strings.TrimSpace(depsInput) != "" {
-					depIndexes := strings.Split(strings.TrimSpace(depsInput), ",")
-					for _, idxStr := range depIndexes {
-						idx, err := strconv.Atoi(strings.TrimSpace(idxStr))
-						if err == nil && idx >= 0 && idx < len(crew.Workflow.Steps) {
-							dependsOn = append(dependsOn, idx)
-						}
-					}
-				}
-			}
-			
-			// Demander si la sortie doit être passée à l'étape suivante
-			var outputToNext bool
-			promptColor.Print("Pass output to next step? (y/n) [y]: ")
-			outputInput, err := reader.ReadString('\n')
-			if err != nil {
-				return err
-			}
-			
-			outputStr := strings.TrimSpace(outputInput)
-			if outputStr == "" || strings.ToLower(outputStr) == "y" || strings.ToLower(outputStr) == "yes" {
-				outputToNext = true
-			}
-			
-			// Ajouter l'étape
-			step := domain.WorkflowStep{
-				AgentID:      crew.Agents[agentIndex],
-				Instruction:  instruction,
-				DependsOn:    dependsOn,
-				OutputToNext: outputToNext,
-			}
-			
-			crew.Workflow.Steps = append(crew.Workflow.Steps, step)
-			
-			// Demander s'il faut ajouter une autre étape
-			promptColor.Print("\nAdd another step? (y/n) [n]: ")
-			continueInput, err := reader.ReadString('\n')
-			if err != nil {
-				return err
-			}
-			
-			continueStr := strings.TrimSpace(continueInput)
-			if continueStr != "y" && continueStr != "yes" {
-				break
-			}
-		}
-	} else if crew.Workflow.Type == "parallel" {
-		// Workflow parallèle
-		promptColor.Println("\nYou are configuring a parallel workflow where all agents execute simultaneously.")
-		
-		// Charger les agents pour référence
-		agentMap := make(map[string]*domain.Agent)
-		for _, agentID := range crew.Agents {
-			agent, err := getAgentByID(agentID)
-=======
-
-			if len(documents) == 0 {
-				return fmt.Errorf("no content found when crawling %s", websiteURL)
-			}
-
-			fmt.Printf("Retrieved %d pages from website. Processing content...\n", len(documents))
-
-			// Convert documents to pointers before calling createTempDirForDocuments
-			var docPointers []*domain.Document
-			for i := range documents {
-				docPointers = append(docPointers, &documents[i])
-			}
-
-			// Create a temporary directory for the documents
-			tempDir := createTempDirForDocuments(docPointers)
-			if tempDir != "" {
-				defer cleanupTempDir(tempDir)
-			}
-
-			// Options for the document loader
-			loaderOptions := service.DocumentLoaderOptions{
-				ChunkSize:        chunkSize,
-				ChunkOverlap:     overlap,
-				ChunkingStrategy: chunkingStrategy,
-				EnableReranker:   true,
-			}
-
-			// Create the RAG
-			err = ragService.CreateRagWithOptions(modelName, ragName, tempDir, loaderOptions)
-			if err != nil {
-				return err
-			}
-		} else {
-			// Use the local folder (existing code)
-			loaderOptions := service.DocumentLoaderOptions{
-				ExcludeDirs:      excludeDirs,
-				ExcludeExts:      excludeExts,
-				ProcessExts:      processExts,
-				ChunkSize:        chunkSize,
-				ChunkOverlap:     overlap,
-				ChunkingStrategy: chunkingStrategy,
-				EnableReranker:   true,
-			}
-
-			err = ragService.CreateRagWithOptions(modelName, ragName, folderPath, loaderOptions)
->>>>>>> 42e00cc2
-			if err != nil {
-				return err
-			}
-			agentMap[agentID] = agent
-		}
-<<<<<<< HEAD
-		
-		// Ajouter automatiquement tous les agents au workflow
-		for _, agentID := range crew.Agents {
-			agent := agentMap[agentID]
-			
-			// Pour chaque agent, demander des instructions spécifiques
-			promptColor.Printf("\nInstructions for the agent %s (empty = use main instruction): ", agent.Name)
-			instructionInput, err := reader.ReadString('\n')
-			if err != nil {
-				return err
-			}
-			instruction := strings.TrimSpace(instructionInput)
-			
-			// Ajouter l'étape
-			step := domain.WorkflowStep{
-				AgentID:     agentID,
-				Instruction: instruction,
-				DependsOn:   []int{}, // Pas de dépendances dans un workflow parallèle
-			}
-			
-			crew.Workflow.Steps = append(crew.Workflow.Steps, step)
-		}
-	}
-	
-	return nil
-}
-
-// saveCrew sauvegarde le crew dans un fichier JSON
-func saveCrew(crew *domain.Crew) error {
-	// Préparer le dossier agents
-	basePath := filepath.Join(os.Getenv("HOME"), ".rlama", "agents")
-	os.MkdirAll(basePath, 0755)
-	
-	// Chemin du fichier
-	crewPath := filepath.Join(basePath, crew.ID+".json")
-	
-	// Convertir en JSON
-	crewData, err := json.MarshalIndent(crew, "", "  ")
-	if err != nil {
-		return fmt.Errorf("erreur lors de la sérialisation du crew: %w", err)
-	}
-	
-	// Écrire le fichier
-	err = ioutil.WriteFile(crewPath, crewData, 0644)
-	if err != nil {
-		return fmt.Errorf("erreur lors de l'écriture du crew: %w", err)
-	}
-	
-	return nil
-}
-
-func configureAutomation(crew *domain.Crew, watchDir, inputFile string) error {
-	if watchDir != "" {
-		// Configure file watching in RAG settings
-		crew.RAGName = filepath.Base(watchDir)
-		crew.InstructionTemplate = "{INPUT_TEXT}" // Default template
-	}
-	
-	return nil
-}
-
-func processInputFile(crew *domain.Crew, inputFile string) error {
-	// Read and process the input file
-	data, err := ioutil.ReadFile(inputFile)
-	if err != nil {
-		return fmt.Errorf("error reading input file: %w", err)
-	}
-	
-	// Get services from root command
-	ollamaClient := GetOllamaClient()
-	ragService := service.NewRagService(ollamaClient)
-	agentService := service.NewAgentService(ollamaClient, ragService)
-	
-	// Execute the crew with the file content
-	results, err := agentService.RunCrew(crew, string(data))
-	if err != nil {
-		return fmt.Errorf("error executing crew: %w", err)
-	}
-	
-	// Display results
-	color.Green("\nExecution Results:")
-	for agentID, result := range results {
-		agent, _ := agentService.LoadAgent(agentID)
-		agentName := agentID
-		if agent != nil {
-			agentName = agent.Name
-		}
-		
-		color.Cyan("\n=== %s ===", agentName)
-		fmt.Println(result)
-	}
-	
-	return nil
-}
-
-func init() {
-	wizardCmd.Flags().BoolVar(&autoRun, "auto-run", false, "Enable automatic execution on file changes")
-	wizardCmd.Flags().StringVar(&watchDir, "watch-dir", "", "Directory to watch for new files")
-	wizardCmd.Flags().StringVar(&inputFile, "input-file", "", "Process a specific input file")
-	agentCmd.AddCommand(wizardCmd) 
-} 
-=======
-
-		fmt.Println("\n🎉 RAG created successfully! 🎉")
-		fmt.Printf("\nYou can now use your RAG with: rlama run %s\n", ragName)
+			// Create the RAG system with local documents
+			err = ragService.CreateRagWithOptions(modelName, ragName, folderPath, options)
+			if err != nil {
+				return fmt.Errorf("error creating RAG system: %w", err)
+			}
+		}
+
+		fmt.Printf("\n✨ RAG system '%s' has been created successfully! ✨\n", ragName)
+		fmt.Println("\nYou can now use it with the following command:")
+		fmt.Printf("  rlama run %s\n\n", ragName)
 
 		return nil
 	},
@@ -879,16 +310,22 @@
 
 func init() {
 	rootCmd.AddCommand(localWizardCmd)
+
+	// Add flags for the local wizard
+	localWizardCmd.Flags().StringVar(&localWizardModel, "model", "", "Model to use")
+	localWizardCmd.Flags().StringVar(&localWizardName, "name", "", "Name of the RAG system")
+	localWizardCmd.Flags().StringVar(&localWizardPath, "path", "", "Path to the documents folder")
+	localWizardCmd.Flags().IntVar(&localWizardChunkSize, "chunk-size", 512, "Size of text chunks in tokens")
+	localWizardCmd.Flags().IntVar(&localWizardChunkOverlap, "chunk-overlap", 50, "Overlap between chunks in tokens")
+	localWizardCmd.Flags().StringSliceVar(&localWizardExcludeDirs, "exclude-dirs", []string{}, "Directories to exclude")
+	localWizardCmd.Flags().StringSliceVar(&localWizardExcludeExts, "exclude-exts", []string{}, "File extensions to exclude")
+	localWizardCmd.Flags().StringSliceVar(&localWizardProcessExts, "process-exts", []string{}, "File extensions to process")
 }
 
 func ExecuteWizard(out, errOut io.Writer) error {
-	cmd := NewWizardCommand()
-	cmd.SetOut(out)
-	cmd.SetErr(errOut)
-	return cmd.Execute()
+	return localWizardCmd.Execute()
 }
 
 func NewWizardCommand() *cobra.Command {
 	return localWizardCmd
-}
->>>>>>> 42e00cc2
+}