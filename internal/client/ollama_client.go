package client

import (
	"bytes"
	"context"
	"encoding/json"
	"fmt"
	"io/ioutil"
	"net/http"
	"os"
	"os/exec"
	"strings"
	"bufio"
	"time"
)

// Default connection settings for Ollama
const (
	DefaultOllamaHost = "localhost"
	DefaultOllamaPort = "11434"
)

// OllamaClient is a client for the Ollama API
type OllamaClient struct {
	BaseURL string
	Client  *http.Client
}

// EmbeddingRequest is the structure of the request for the /api/embeddings API
type EmbeddingRequest struct {
	Model  string `json:"model"`
	Prompt string `json:"prompt"`
}

// EmbeddingResponse is the structure of the response for the /api/embeddings API
type EmbeddingResponse struct {
	Embedding []float32 `json:"embedding"`
}

<<<<<<< HEAD
// GenerateOptions représente les options pour une requête de génération à Ollama
type GenerateOptions struct {
	Model       string      `json:"model"`
	Prompt      string      `json:"prompt"`
	System      string      `json:"system,omitempty"`
	Template    string      `json:"template,omitempty"`
	Context     []int       `json:"context,omitempty"`
	Format      string      `json:"format,omitempty"`
	Stream      bool        `json:"stream,omitempty"`
	Raw         bool        `json:"raw,omitempty"`
	Options     interface{} `json:"options,omitempty"`
	Temperature float64     `json:"temperature,omitempty"`
	TopP        float64     `json:"top_p,omitempty"`
	TopK        int         `json:"top_k,omitempty"`
	MaxTokens   int         `json:"num_predict,omitempty"`
	Tools       []Tool      `json:"tools,omitempty"`
}

// Tool représente un outil pouvant être utilisé par le LLM
type Tool struct {
	Name        string                 `json:"name"`
	Description string                 `json:"description"`
	Function    func(string) (string, error) `json:"-"`
}

// GenerationResponse représente la réponse d'une requête de génération
=======
// GenerationRequest is the structure of the request for the /api/generate API
type GenerationRequest struct {
	Model    string  `json:"model"`
	Prompt   string  `json:"prompt"`
	Context  []int   `json:"context,omitempty"`
	Options  Options `json:"options,omitempty"`
	Format   string  `json:"format,omitempty"`
	Template string  `json:"template,omitempty"`
	Stream   bool    `json:"stream"`
}

// Options for the /api/generate API
type Options struct {
	Temperature float64 `json:"temperature,omitempty"`
	TopP        float64 `json:"top_p,omitempty"`
	TopK        int     `json:"top_k,omitempty"`
	NumPredict  int     `json:"num_predict,omitempty"`
}

// GenerationResponse is the structure of the response for the /api/generate API
>>>>>>> 42e00cc2
type GenerationResponse struct {
	Model     string `json:"model"`
	Response  string `json:"response"`
	CreatedAt string `json:"created_at"`
	Done      bool   `json:"done"`
	Context   []int  `json:"context,omitempty"`
	// Ajoutez d'autres champs si nécessaire
}

// NewOllamaClient creates a new Ollama client
// If host or port are empty, the default values are used
// If OLLAMA_HOST is defined, it is used as the default value
func NewOllamaClient(host, port string) *OllamaClient {
	// Check for OLLAMA_HOST environment variable
	ollamaHostEnv := os.Getenv("OLLAMA_HOST")

	// Default values and protocol
	defaultHost := DefaultOllamaHost
	defaultPort := DefaultOllamaPort
	protocol := "http://"

	// If OLLAMA_HOST is set, parse it
	if ollamaHostEnv != "" {
		// Handle if OLLAMA_HOST includes protocol
		if strings.HasPrefix(ollamaHostEnv, "http://") || strings.HasPrefix(ollamaHostEnv, "https://") {
			// Extract protocol and host
			parts := strings.SplitN(ollamaHostEnv, "://", 2)
			protocol = parts[0] + "://"
			hostParts := strings.Split(parts[1], ":")
			if len(hostParts) >= 1 {
				defaultHost = hostParts[0]
			}
			if len(hostParts) >= 2 {
				defaultPort = hostParts[1]
			}
		} else {
			// No protocol specified, use standard pattern
			parts := strings.Split(ollamaHostEnv, ":")
			if len(parts) >= 1 {
				defaultHost = parts[0]
			}
			if len(parts) >= 2 {
				defaultPort = parts[1]
			}
		}
	}

	// Command flags override environment variables
	if host != "" {
		// Check if host includes protocol
		if strings.HasPrefix(host, "http://") || strings.HasPrefix(host, "https://") {
			parts := strings.SplitN(host, "://", 2)
			protocol = parts[0] + "://"
			host = strings.Split(parts[1], ":")[0]
		}
		defaultHost = host
	} else {
		host = defaultHost
	}

	if port != "" {
		defaultPort = port
	}
<<<<<<< HEAD
	
	// Store base URL without http:// prefix
	baseURL := fmt.Sprintf("%s:%s", host, port)
	
=======

	baseURL := fmt.Sprintf("%s%s:%s", protocol, host, defaultPort)

>>>>>>> 42e00cc2
	return &OllamaClient{
		BaseURL: baseURL,
		Client:  &http.Client{},
	}
}

<<<<<<< HEAD
// NewDefaultOllamaClient creates a new Ollama client with default settings
=======
// NewDefaultOllamaClient creates a new Ollama client with the default values
// Kept for compatibility with existing code
>>>>>>> 42e00cc2
func NewDefaultOllamaClient() *OllamaClient {
	host := DefaultOllamaHost
	port := DefaultOllamaPort
	
	// Check for OLLAMA_HOST environment variable
	if envHost := os.Getenv("OLLAMA_HOST"); envHost != "" {
		// If it contains a port, extract it
		if strings.Contains(envHost, ":") {
			parts := strings.Split(envHost, ":")
			host = parts[0]
			if len(parts) > 1 {
				port = parts[1]
			}
		} else {
			host = envHost
		}
	}
	
	// Create the base URL without http:// prefix - we'll add it in the request methods
	baseURL := fmt.Sprintf("%s:%s", host, port)
	
	return &OllamaClient{
		BaseURL: baseURL,
		Client: &http.Client{
			Timeout: 60 * time.Second,
		},
	}
}

// GenerateEmbedding generates an embedding for the given text
func (c *OllamaClient) GenerateEmbedding(model, text string) ([]float32, error) {
	reqBody := EmbeddingRequest{
		Model:  model,
		Prompt: text,
	}

	reqJSON, err := json.Marshal(reqBody)
	if err != nil {
		return nil, err
	}

	resp, err := c.Client.Post(
		fmt.Sprintf("%s/api/embeddings", c.BaseURL),
		"application/json",
		bytes.NewBuffer(reqJSON),
	)
	if err != nil {
		return nil, err
	}
	defer resp.Body.Close()

	if resp.StatusCode != http.StatusOK {
		bodyBytes, _ := ioutil.ReadAll(resp.Body)
		return nil, fmt.Errorf("failed to generate embedding: %s (status: %d)", string(bodyBytes), resp.StatusCode)
	}

	var embeddingResp EmbeddingResponse
	if err := json.NewDecoder(resp.Body).Decode(&embeddingResp); err != nil {
		return nil, err
	}

	return embeddingResp.Embedding, nil
}

<<<<<<< HEAD
// GenerateCompletion génère une réponse basée sur un historique de messages
func (c *OllamaClient) GenerateCompletion(model string, messages []map[string]string) (string, error) {
	reqBody := map[string]interface{}{
		"model":    model,
		"messages": messages,
		"stream":   false,
=======
// GenerateCompletion generates a response for the given prompt
func (c *OllamaClient) GenerateCompletion(model, prompt string) (string, error) {
	reqBody := GenerationRequest{
		Model:  model,
		Prompt: prompt,
		Stream: false,
		Options: Options{
			Temperature: 0.7,
			TopP:        0.9,
			NumPredict:  1024,
		},
>>>>>>> 42e00cc2
	}

	reqJSON, err := json.Marshal(reqBody)
	if err != nil {
		return "", err
	}

	resp, err := c.Client.Post(
		fmt.Sprintf("%s/api/chat", c.BaseURL),
		"application/json",
		bytes.NewBuffer(reqJSON),
	)
	if err != nil {
		return "", err
	}
	defer resp.Body.Close()

	if resp.StatusCode != http.StatusOK {
		bodyBytes, _ := ioutil.ReadAll(resp.Body)
		return "", fmt.Errorf("failed to generate completion: %s (status: %d)", string(bodyBytes), resp.StatusCode)
	}

	var chatResp map[string]interface{}
	if err := json.NewDecoder(resp.Body).Decode(&chatResp); err != nil {
		return "", err
	}

	// Extraire la réponse
	if message, ok := chatResp["message"].(map[string]interface{}); ok {
		if content, ok := message["content"].(string); ok {
			return content, nil
		}
	}

	return "", fmt.Errorf("invalid response format")
}

// IsOllamaRunning checks if Ollama is installed and running
func (c *OllamaClient) IsOllamaRunning() (bool, error) {
	resp, err := c.Client.Get(fmt.Sprintf("%s/api/version", c.BaseURL))
	if err != nil {
		return false, fmt.Errorf("Ollama is not accessible: %w", err)
	}
	defer resp.Body.Close()

	if resp.StatusCode != http.StatusOK {
		return false, fmt.Errorf("Ollama responded with error code: %d", resp.StatusCode)
	}

	return true, nil
}

// CheckOllamaAndModel verifies if Ollama is running and if the specified model is available
func (c *OllamaClient) CheckOllamaAndModel(modelName string) error {
	// Check if Ollama is running
	running, err := c.IsOllamaRunning()
	if err != nil {
		return fmt.Errorf("⚠️ Ollama is not installed or not running.\n" +
			"RLAMA requires Ollama to function.\n" +
			"Please install Ollama with: curl -fsSL https://ollama.com/install.sh | sh\n" +
			"Then start it before using RLAMA.")
	}

	if !running {
		return fmt.Errorf("⚠️ Ollama is not running.\n" +
			"Please start Ollama before using RLAMA.")
	}

	// Check if model is available (optional)
	// This check could be added here

	return nil
}

// RunHuggingFaceModel exécute un modèle Hugging Face en mode interactif
func (c *OllamaClient) RunHuggingFaceModel(modelPath string, quantization string) error {
	// Extraction du nom du modèle et quantization
	hfModelName := GetHuggingFaceModelName(modelPath)
	
	// Si quantization n'est pas spécifiée dans les arguments mais dans le chemin du modèle
	if quantization == "" {
		quantization = GetQuantizationFromModelRef(modelPath)
	}
	
	// Pull le modèle depuis Hugging Face si nécessaire
	err := c.PullHuggingFaceModel(hfModelName, quantization)
	if err != nil {
		return fmt.Errorf("error pulling Hugging Face model: %w", err)
	}
	
	// Construire le nom du modèle local
	localModelName := strings.Replace(hfModelName, "/", "-", -1)
	if quantization != "" {
		localModelName += "-" + quantization
	}
<<<<<<< HEAD
	
	// Mode interactif
	fmt.Printf("\nRunning model %s. Type your messages (or 'exit' to quit):\n\n", localModelName)
	
	scanner := bufio.NewReader(os.Stdin)
	messages := []map[string]string{
		{"role": "system", "content": "You are a helpful assistant."},
	}
	
	for {
		fmt.Print("> ")
		userInput, _ := scanner.ReadString('\n')
		userInput = strings.TrimSpace(userInput)
		
		if userInput == "exit" {
			break
		}
		
		if userInput == "" {
			continue
		}
		
		// Ajouter le message utilisateur
		messages = append(messages, map[string]string{
			"role":    "user",
			"content": userInput,
		})
		
		// Générer la réponse
		response, err := c.GenerateCompletion(localModelName, messages)
		if err != nil {
			fmt.Printf("Error: %v\n", err)
			continue
		}
		
		// Afficher la réponse
		fmt.Println("\n" + response + "\n")
		
		// Ajouter la réponse à l'historique
		messages = append(messages, map[string]string{
			"role":    "assistant",
			"content": response,
		})
		
		// Limiter la taille de l'historique pour éviter les débordements de contexte
		if len(messages) > 10 {
			// Garder le message système et les 9 derniers messages
			messages = append(messages[:1], messages[len(messages)-9:]...)
		}
	}
	
	return nil
=======

	cmd := exec.Command("ollama", "run", modelRef)
	cmd.Stdout = os.Stdout
	cmd.Stderr = os.Stderr
	cmd.Stdin = os.Stdin

	return cmd.Run()
>>>>>>> 42e00cc2
}

// PullHuggingFaceModel pulls a Hugging Face model into Ollama without running it
func (c *OllamaClient) PullHuggingFaceModel(hfModelPath string, quantization string) error {
	modelRef := "hf.co/" + hfModelPath
	if quantization != "" {
		modelRef += ":" + quantization
	}

	cmd := exec.Command("ollama", "pull", modelRef)
	cmd.Stdout = os.Stdout
	cmd.Stderr = os.Stderr

	return cmd.Run()
}

// IsHuggingFaceModel checks if a model name is a Hugging Face model reference
func IsHuggingFaceModel(modelName string) bool {
	return strings.HasPrefix(modelName, "hf.co/") ||
		strings.HasPrefix(modelName, "huggingface.co/")
}

// GetHuggingFaceModelName extracts the repository name from a Hugging Face model reference
func GetHuggingFaceModelName(modelRef string) string {
	// Strip any prefix
	modelName := modelRef
	if strings.HasPrefix(modelRef, "hf.co/") {
		modelName = strings.TrimPrefix(modelRef, "hf.co/")
	} else if strings.HasPrefix(modelRef, "huggingface.co/") {
		modelName = strings.TrimPrefix(modelRef, "huggingface.co/")
	}

	// Strip any quantization suffix
	if colonIdx := strings.Index(modelName, ":"); colonIdx != -1 {
		modelName = modelName[:colonIdx]
	}

	return modelName
}

// GetQuantizationFromModelRef extracts the quantization suffix from a model reference
func GetQuantizationFromModelRef(modelRef string) string {
	if colonIdx := strings.Index(modelRef, ":"); colonIdx != -1 {
		return modelRef[colonIdx+1:]
	}
	return ""
<<<<<<< HEAD
}

// ListModels récupère la liste des modèles disponibles sur le serveur Ollama
func (c *OllamaClient) ListModels() ([]string, error) {
	resp, err := c.Client.Get(fmt.Sprintf("%s/api/tags", c.BaseURL))
	if err != nil {
		return nil, err
	}
	defer resp.Body.Close()

	if resp.StatusCode != http.StatusOK {
		bodyBytes, _ := ioutil.ReadAll(resp.Body)
		return nil, fmt.Errorf("failed to list models: %s (status: %d)", string(bodyBytes), resp.StatusCode)
	}

	var listResp map[string]interface{}
	if err := json.NewDecoder(resp.Body).Decode(&listResp); err != nil {
		return nil, err
	}

	// Extraire les noms des modèles
	var models []string
	if modelsArray, ok := listResp["models"].([]interface{}); ok {
		for _, modelInfo := range modelsArray {
			if model, ok := modelInfo.(map[string]interface{}); ok {
				if name, ok := model["name"].(string); ok {
					models = append(models, name)
				}
			}
		}
	}

	return models, nil
}

// SendCompletion envoie une requête de complétion à Ollama avec un timeout
func (oc *OllamaClient) SendCompletion(prompt string, model string) (string, error) {
	// Créer un contexte avec timeout
	ctx, cancel := context.WithTimeout(context.Background(), 60*time.Second)
	defer cancel()

	// Préparer le payload de la requête
	payload := map[string]interface{}{
		"prompt": prompt,
		"model":  model,
		"stream": false,
	}

	reqJSON, err := json.Marshal(payload)
	if err != nil {
		return "", fmt.Errorf("erreur de sérialisation JSON: %w", err)
	}

	// Créer la requête avec le contexte (pour le timeout)
	reqURL := fmt.Sprintf("%s/api/generate", oc.BaseURL)
	req, err := http.NewRequestWithContext(ctx, "POST", reqURL, bytes.NewBuffer(reqJSON))
	if err != nil {
		return "", fmt.Errorf("erreur de création de la requête: %w", err)
	}
	req.Header.Set("Content-Type", "application/json")

	// Exécuter la requête
	resp, err := oc.Client.Do(req)
	if err != nil {
		// Vérifier si l'erreur est due au timeout
		if ctx.Err() == context.DeadlineExceeded {
			return "", fmt.Errorf("timeout: la requête a pris trop de temps")
		}
		return "", fmt.Errorf("erreur d'envoi de la requête: %w", err)
	}
	defer resp.Body.Close()

	// Vérifier le code de statut
	if resp.StatusCode != http.StatusOK {
		bodyBytes, _ := ioutil.ReadAll(resp.Body)
		return "", fmt.Errorf("erreur API (status %d): %s", resp.StatusCode, string(bodyBytes))
	}

	// Lire et traiter la réponse
	var genResp GenerationResponse
	if err := json.NewDecoder(resp.Body).Decode(&genResp); err != nil {
		return "", fmt.Errorf("erreur de décodage de la réponse: %w", err)
	}

	return genResp.Response, nil
}

// Ping vérifie la connexion à Ollama
func (oc *OllamaClient) Ping() error {
	ctx, cancel := context.WithTimeout(context.Background(), 5*time.Second)
	defer cancel()
	
	// Ajouter le préfixe http:// à l'URL
	url := fmt.Sprintf("http://%s/api/version", oc.BaseURL)
	
	req, err := http.NewRequestWithContext(ctx, "GET", url, nil)
	if err != nil {
		return err
	}
	
	resp, err := oc.Client.Do(req)
	if err != nil {
		return err
	}
	defer resp.Body.Close()
	
	if resp.StatusCode != http.StatusOK {
		return fmt.Errorf("Ollama a répondu avec le code: %d", resp.StatusCode)
	}
	
	return nil
}

// GenerateWithTimeout génère du texte avec un timeout configurable
func (c *OllamaClient) GenerateWithTimeout(ctx context.Context, options GenerateOptions) (string, error) {
	// Préparer l'URL
	url := fmt.Sprintf("http://%s/api/generate", c.BaseURL)
	
	// Préparer la requête JSON
	requestBody, err := json.Marshal(options)
	if err != nil {
		return "", fmt.Errorf("error marshaling request: %w", err)
	}
	
	// Créer la requête HTTP
	req, err := http.NewRequestWithContext(ctx, "POST", url, bytes.NewBuffer(requestBody))
	if err != nil {
		return "", fmt.Errorf("error creating request: %w", err)
	}
	
	// Configurer les headers
	req.Header.Set("Content-Type", "application/json")
	
	// Envoyer la requête
	client := &http.Client{
		Timeout: 5 * time.Minute,
	}
	
	resp, err := client.Do(req)
	if err != nil {
		return "", fmt.Errorf("error sending request: %w", err)
	}
	defer resp.Body.Close()
	
	// Vérifier le code de statut
	if resp.StatusCode != http.StatusOK {
		body, _ := ioutil.ReadAll(resp.Body)
		return "", fmt.Errorf("error response from Ollama: %s", string(body))
	}
	
	// Lire la réponse ligne par ligne pour gérer le streaming
	var fullResponse strings.Builder
	scanner := bufio.NewScanner(resp.Body)
	
	for scanner.Scan() {
		line := scanner.Text()
		if line == "" {
			continue
		}
		
		// Décoder chaque ligne comme un objet JSON séparé
		var response GenerationResponse
		if err := json.Unmarshal([]byte(line), &response); err != nil {
			return "", fmt.Errorf("error unmarshaling response: %w", err)
		}
		
		// Ajouter le texte de la réponse
		fullResponse.WriteString(response.Response)
	}
	
	if err := scanner.Err(); err != nil {
		return "", fmt.Errorf("error reading response stream: %w", err)
	}
	
	return fullResponse.String(), nil
} 
=======
}
>>>>>>> 42e00cc2
<|MERGE_RESOLUTION|>--- conflicted
+++ resolved
@@ -10,8 +10,6 @@
 	"os"
 	"os/exec"
 	"strings"
-	"bufio"
-	"time"
 )
 
 // Default connection settings for Ollama
@@ -37,7 +35,6 @@
 	Embedding []float32 `json:"embedding"`
 }
 
-<<<<<<< HEAD
 // GenerateOptions représente les options pour une requête de génération à Ollama
 type GenerateOptions struct {
 	Model       string      `json:"model"`
@@ -58,13 +55,11 @@
 
 // Tool représente un outil pouvant être utilisé par le LLM
 type Tool struct {
-	Name        string                 `json:"name"`
-	Description string                 `json:"description"`
+	Name        string                       `json:"name"`
+	Description string                       `json:"description"`
 	Function    func(string) (string, error) `json:"-"`
 }
 
-// GenerationResponse représente la réponse d'une requête de génération
-=======
 // GenerationRequest is the structure of the request for the /api/generate API
 type GenerationRequest struct {
 	Model    string  `json:"model"`
@@ -85,14 +80,21 @@
 }
 
 // GenerationResponse is the structure of the response for the /api/generate API
->>>>>>> 42e00cc2
 type GenerationResponse struct {
 	Model     string `json:"model"`
 	Response  string `json:"response"`
 	CreatedAt string `json:"created_at"`
 	Done      bool   `json:"done"`
 	Context   []int  `json:"context,omitempty"`
-	// Ajoutez d'autres champs si nécessaire
+}
+
+// ModelInfo represents information about an Ollama model
+type ModelInfo struct {
+	Name        string `json:"name"`
+	Size        int64  `json:"size"`
+	ModifiedAt  string `json:"modified_at"`
+	Digest      string `json:"digest"`
+	Description string `json:"description"`
 }
 
 // NewOllamaClient creates a new Ollama client
@@ -149,32 +151,20 @@
 	if port != "" {
 		defaultPort = port
 	}
-<<<<<<< HEAD
-	
-	// Store base URL without http:// prefix
-	baseURL := fmt.Sprintf("%s:%s", host, port)
-	
-=======
 
 	baseURL := fmt.Sprintf("%s%s:%s", protocol, host, defaultPort)
 
->>>>>>> 42e00cc2
 	return &OllamaClient{
 		BaseURL: baseURL,
 		Client:  &http.Client{},
 	}
 }
 
-<<<<<<< HEAD
-// NewDefaultOllamaClient creates a new Ollama client with default settings
-=======
 // NewDefaultOllamaClient creates a new Ollama client with the default values
-// Kept for compatibility with existing code
->>>>>>> 42e00cc2
 func NewDefaultOllamaClient() *OllamaClient {
 	host := DefaultOllamaHost
 	port := DefaultOllamaPort
-	
+
 	// Check for OLLAMA_HOST environment variable
 	if envHost := os.Getenv("OLLAMA_HOST"); envHost != "" {
 		// If it contains a port, extract it
@@ -188,16 +178,8 @@
 			host = envHost
 		}
 	}
-	
-	// Create the base URL without http:// prefix - we'll add it in the request methods
-	baseURL := fmt.Sprintf("%s:%s", host, port)
-	
-	return &OllamaClient{
-		BaseURL: baseURL,
-		Client: &http.Client{
-			Timeout: 60 * time.Second,
-		},
-	}
+
+	return NewOllamaClient(host, port)
 }
 
 // GenerateEmbedding generates an embedding for the given text
@@ -235,26 +217,27 @@
 	return embeddingResp.Embedding, nil
 }
 
-<<<<<<< HEAD
-// GenerateCompletion génère une réponse basée sur un historique de messages
-func (c *OllamaClient) GenerateCompletion(model string, messages []map[string]string) (string, error) {
+// GenerateCompletion implements the LLMClient interface
+func (c *OllamaClient) GenerateCompletion(model, prompt string) (string, error) {
+	messages := []map[string]string{
+		{
+			"role":    "system",
+			"content": "You are a helpful assistant that answers questions based on the provided context.",
+		},
+		{
+			"role":    "user",
+			"content": prompt,
+		},
+	}
+	return c.GenerateCompletionWithMessages(model, messages)
+}
+
+// GenerateCompletionWithMessages génère une réponse basée sur un historique de messages
+func (c *OllamaClient) GenerateCompletionWithMessages(model string, messages []map[string]string) (string, error) {
 	reqBody := map[string]interface{}{
 		"model":    model,
 		"messages": messages,
 		"stream":   false,
-=======
-// GenerateCompletion generates a response for the given prompt
-func (c *OllamaClient) GenerateCompletion(model, prompt string) (string, error) {
-	reqBody := GenerationRequest{
-		Model:  model,
-		Prompt: prompt,
-		Stream: false,
-		Options: Options{
-			Temperature: 0.7,
-			TopP:        0.9,
-			NumPredict:  1024,
-		},
->>>>>>> 42e00cc2
 	}
 
 	reqJSON, err := json.Marshal(reqBody)
@@ -277,19 +260,76 @@
 		return "", fmt.Errorf("failed to generate completion: %s (status: %d)", string(bodyBytes), resp.StatusCode)
 	}
 
-	var chatResp map[string]interface{}
-	if err := json.NewDecoder(resp.Body).Decode(&chatResp); err != nil {
-		return "", err
-	}
-
-	// Extraire la réponse
-	if message, ok := chatResp["message"].(map[string]interface{}); ok {
-		if content, ok := message["content"].(string); ok {
-			return content, nil
-		}
-	}
-
-	return "", fmt.Errorf("invalid response format")
+	var genResp GenerationResponse
+	if err := json.NewDecoder(resp.Body).Decode(&genResp); err != nil {
+		return "", err
+	}
+
+	return genResp.Response, nil
+}
+
+// GenerateWithOptions génère une réponse avec des options personnalisées
+func (c *OllamaClient) GenerateWithOptions(options GenerateOptions) (string, error) {
+	reqJSON, err := json.Marshal(options)
+	if err != nil {
+		return "", err
+	}
+
+	resp, err := c.Client.Post(
+		fmt.Sprintf("%s/api/generate", c.BaseURL),
+		"application/json",
+		bytes.NewBuffer(reqJSON),
+	)
+	if err != nil {
+		return "", err
+	}
+	defer resp.Body.Close()
+
+	if resp.StatusCode != http.StatusOK {
+		bodyBytes, _ := ioutil.ReadAll(resp.Body)
+		return "", fmt.Errorf("failed to generate with options: %s (status: %d)", string(bodyBytes), resp.StatusCode)
+	}
+
+	var genResp GenerationResponse
+	if err := json.NewDecoder(resp.Body).Decode(&genResp); err != nil {
+		return "", err
+	}
+
+	return genResp.Response, nil
+}
+
+// GenerateWithTimeout génère une réponse avec un contexte et des options personnalisées
+func (c *OllamaClient) GenerateWithTimeout(ctx context.Context, options GenerateOptions) (string, error) {
+	reqJSON, err := json.Marshal(options)
+	if err != nil {
+		return "", err
+	}
+
+	req, err := http.NewRequestWithContext(ctx, "POST",
+		fmt.Sprintf("%s/api/generate", c.BaseURL),
+		bytes.NewBuffer(reqJSON))
+	if err != nil {
+		return "", err
+	}
+	req.Header.Set("Content-Type", "application/json")
+
+	resp, err := c.Client.Do(req)
+	if err != nil {
+		return "", err
+	}
+	defer resp.Body.Close()
+
+	if resp.StatusCode != http.StatusOK {
+		bodyBytes, _ := ioutil.ReadAll(resp.Body)
+		return "", fmt.Errorf("failed to generate with options: %s (status: %d)", string(bodyBytes), resp.StatusCode)
+	}
+
+	var genResp GenerationResponse
+	if err := json.NewDecoder(resp.Body).Decode(&genResp); err != nil {
+		return "", err
+	}
+
+	return genResp.Response, nil
 }
 
 // IsOllamaRunning checks if Ollama is installed and running
@@ -331,87 +371,17 @@
 
 // RunHuggingFaceModel exécute un modèle Hugging Face en mode interactif
 func (c *OllamaClient) RunHuggingFaceModel(modelPath string, quantization string) error {
-	// Extraction du nom du modèle et quantization
-	hfModelName := GetHuggingFaceModelName(modelPath)
-	
 	// Si quantization n'est pas spécifiée dans les arguments mais dans le chemin du modèle
 	if quantization == "" {
 		quantization = GetQuantizationFromModelRef(modelPath)
 	}
-	
-	// Pull le modèle depuis Hugging Face si nécessaire
-	err := c.PullHuggingFaceModel(hfModelName, quantization)
-	if err != nil {
-		return fmt.Errorf("error pulling Hugging Face model: %w", err)
-	}
-	
-	// Construire le nom du modèle local
-	localModelName := strings.Replace(hfModelName, "/", "-", -1)
-	if quantization != "" {
-		localModelName += "-" + quantization
-	}
-<<<<<<< HEAD
-	
-	// Mode interactif
-	fmt.Printf("\nRunning model %s. Type your messages (or 'exit' to quit):\n\n", localModelName)
-	
-	scanner := bufio.NewReader(os.Stdin)
-	messages := []map[string]string{
-		{"role": "system", "content": "You are a helpful assistant."},
-	}
-	
-	for {
-		fmt.Print("> ")
-		userInput, _ := scanner.ReadString('\n')
-		userInput = strings.TrimSpace(userInput)
-		
-		if userInput == "exit" {
-			break
-		}
-		
-		if userInput == "" {
-			continue
-		}
-		
-		// Ajouter le message utilisateur
-		messages = append(messages, map[string]string{
-			"role":    "user",
-			"content": userInput,
-		})
-		
-		// Générer la réponse
-		response, err := c.GenerateCompletion(localModelName, messages)
-		if err != nil {
-			fmt.Printf("Error: %v\n", err)
-			continue
-		}
-		
-		// Afficher la réponse
-		fmt.Println("\n" + response + "\n")
-		
-		// Ajouter la réponse à l'historique
-		messages = append(messages, map[string]string{
-			"role":    "assistant",
-			"content": response,
-		})
-		
-		// Limiter la taille de l'historique pour éviter les débordements de contexte
-		if len(messages) > 10 {
-			// Garder le message système et les 9 derniers messages
-			messages = append(messages[:1], messages[len(messages)-9:]...)
-		}
-	}
-	
-	return nil
-=======
-
-	cmd := exec.Command("ollama", "run", modelRef)
+
+	cmd := exec.Command("ollama", "run", modelPath)
 	cmd.Stdout = os.Stdout
 	cmd.Stderr = os.Stderr
 	cmd.Stdin = os.Stdin
 
 	return cmd.Run()
->>>>>>> 42e00cc2
 }
 
 // PullHuggingFaceModel pulls a Hugging Face model into Ollama without running it
@@ -458,11 +428,10 @@
 		return modelRef[colonIdx+1:]
 	}
 	return ""
-<<<<<<< HEAD
-}
-
-// ListModels récupère la liste des modèles disponibles sur le serveur Ollama
-func (c *OllamaClient) ListModels() ([]string, error) {
+}
+
+// ListModels lists all available models
+func (c *OllamaClient) ListModels() ([]ModelInfo, error) {
 	resp, err := c.Client.Get(fmt.Sprintf("%s/api/tags", c.BaseURL))
 	if err != nil {
 		return nil, err
@@ -474,167 +443,12 @@
 		return nil, fmt.Errorf("failed to list models: %s (status: %d)", string(bodyBytes), resp.StatusCode)
 	}
 
-	var listResp map[string]interface{}
-	if err := json.NewDecoder(resp.Body).Decode(&listResp); err != nil {
+	var result struct {
+		Models []ModelInfo `json:"models"`
+	}
+	if err := json.NewDecoder(resp.Body).Decode(&result); err != nil {
 		return nil, err
 	}
 
-	// Extraire les noms des modèles
-	var models []string
-	if modelsArray, ok := listResp["models"].([]interface{}); ok {
-		for _, modelInfo := range modelsArray {
-			if model, ok := modelInfo.(map[string]interface{}); ok {
-				if name, ok := model["name"].(string); ok {
-					models = append(models, name)
-				}
-			}
-		}
-	}
-
-	return models, nil
-}
-
-// SendCompletion envoie une requête de complétion à Ollama avec un timeout
-func (oc *OllamaClient) SendCompletion(prompt string, model string) (string, error) {
-	// Créer un contexte avec timeout
-	ctx, cancel := context.WithTimeout(context.Background(), 60*time.Second)
-	defer cancel()
-
-	// Préparer le payload de la requête
-	payload := map[string]interface{}{
-		"prompt": prompt,
-		"model":  model,
-		"stream": false,
-	}
-
-	reqJSON, err := json.Marshal(payload)
-	if err != nil {
-		return "", fmt.Errorf("erreur de sérialisation JSON: %w", err)
-	}
-
-	// Créer la requête avec le contexte (pour le timeout)
-	reqURL := fmt.Sprintf("%s/api/generate", oc.BaseURL)
-	req, err := http.NewRequestWithContext(ctx, "POST", reqURL, bytes.NewBuffer(reqJSON))
-	if err != nil {
-		return "", fmt.Errorf("erreur de création de la requête: %w", err)
-	}
-	req.Header.Set("Content-Type", "application/json")
-
-	// Exécuter la requête
-	resp, err := oc.Client.Do(req)
-	if err != nil {
-		// Vérifier si l'erreur est due au timeout
-		if ctx.Err() == context.DeadlineExceeded {
-			return "", fmt.Errorf("timeout: la requête a pris trop de temps")
-		}
-		return "", fmt.Errorf("erreur d'envoi de la requête: %w", err)
-	}
-	defer resp.Body.Close()
-
-	// Vérifier le code de statut
-	if resp.StatusCode != http.StatusOK {
-		bodyBytes, _ := ioutil.ReadAll(resp.Body)
-		return "", fmt.Errorf("erreur API (status %d): %s", resp.StatusCode, string(bodyBytes))
-	}
-
-	// Lire et traiter la réponse
-	var genResp GenerationResponse
-	if err := json.NewDecoder(resp.Body).Decode(&genResp); err != nil {
-		return "", fmt.Errorf("erreur de décodage de la réponse: %w", err)
-	}
-
-	return genResp.Response, nil
-}
-
-// Ping vérifie la connexion à Ollama
-func (oc *OllamaClient) Ping() error {
-	ctx, cancel := context.WithTimeout(context.Background(), 5*time.Second)
-	defer cancel()
-	
-	// Ajouter le préfixe http:// à l'URL
-	url := fmt.Sprintf("http://%s/api/version", oc.BaseURL)
-	
-	req, err := http.NewRequestWithContext(ctx, "GET", url, nil)
-	if err != nil {
-		return err
-	}
-	
-	resp, err := oc.Client.Do(req)
-	if err != nil {
-		return err
-	}
-	defer resp.Body.Close()
-	
-	if resp.StatusCode != http.StatusOK {
-		return fmt.Errorf("Ollama a répondu avec le code: %d", resp.StatusCode)
-	}
-	
-	return nil
-}
-
-// GenerateWithTimeout génère du texte avec un timeout configurable
-func (c *OllamaClient) GenerateWithTimeout(ctx context.Context, options GenerateOptions) (string, error) {
-	// Préparer l'URL
-	url := fmt.Sprintf("http://%s/api/generate", c.BaseURL)
-	
-	// Préparer la requête JSON
-	requestBody, err := json.Marshal(options)
-	if err != nil {
-		return "", fmt.Errorf("error marshaling request: %w", err)
-	}
-	
-	// Créer la requête HTTP
-	req, err := http.NewRequestWithContext(ctx, "POST", url, bytes.NewBuffer(requestBody))
-	if err != nil {
-		return "", fmt.Errorf("error creating request: %w", err)
-	}
-	
-	// Configurer les headers
-	req.Header.Set("Content-Type", "application/json")
-	
-	// Envoyer la requête
-	client := &http.Client{
-		Timeout: 5 * time.Minute,
-	}
-	
-	resp, err := client.Do(req)
-	if err != nil {
-		return "", fmt.Errorf("error sending request: %w", err)
-	}
-	defer resp.Body.Close()
-	
-	// Vérifier le code de statut
-	if resp.StatusCode != http.StatusOK {
-		body, _ := ioutil.ReadAll(resp.Body)
-		return "", fmt.Errorf("error response from Ollama: %s", string(body))
-	}
-	
-	// Lire la réponse ligne par ligne pour gérer le streaming
-	var fullResponse strings.Builder
-	scanner := bufio.NewScanner(resp.Body)
-	
-	for scanner.Scan() {
-		line := scanner.Text()
-		if line == "" {
-			continue
-		}
-		
-		// Décoder chaque ligne comme un objet JSON séparé
-		var response GenerationResponse
-		if err := json.Unmarshal([]byte(line), &response); err != nil {
-			return "", fmt.Errorf("error unmarshaling response: %w", err)
-		}
-		
-		// Ajouter le texte de la réponse
-		fullResponse.WriteString(response.Response)
-	}
-	
-	if err := scanner.Err(); err != nil {
-		return "", fmt.Errorf("error reading response stream: %w", err)
-	}
-	
-	return fullResponse.String(), nil
-} 
-=======
-}
->>>>>>> 42e00cc2
+	return result.Models, nil
+}