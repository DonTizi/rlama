--- conflicted
+++ resolved
@@ -793,17 +793,16 @@
 	}
 }
 
-<<<<<<< HEAD
 // ChunkFilter defines filtering criteria for retrieving document chunks
 type ChunkFilter struct {
-	Query              string
-	Limit              int
-	DocumentID         string
+	Query      string
+	Limit      int
+	DocumentID string
 	// Adding the missing fields
-	DocumentSubstring  string
-	ShowContent        bool
-} 
-=======
+	DocumentSubstring string
+	ShowContent       bool
+}
+
 // CreateRagWithOptions creates a new RAG with the specified options
 func (dl *DocumentLoader) CreateRagWithOptions(options DocumentLoaderOptions) (*domain.RagSystem, error) {
 	documents, err := dl.LoadDocumentsFromFolderWithOptions("", options)
@@ -820,5 +819,4 @@
 	}
 
 	return rag, nil
-}
->>>>>>> 42e00cc2
+}