--- conflicted
+++ resolved
@@ -33,29 +33,20 @@
 	Search(rag *domain.RagSystem, query string, limit int) ([]*domain.DocumentChunk, error)
 }
 
-// ChunkFilter defines filtering criteria for retrieving chunks
-type ChunkFilter struct {
-	DocumentSubstring string
-	ShowContent       bool
-}
-
 // RagServiceImpl implements the RagService interface
 type RagServiceImpl struct {
 	documentLoader   *DocumentLoader
 	embeddingService *EmbeddingService
 	ragRepository    *repository.RagRepository
 	ollamaClient     *client.OllamaClient
-<<<<<<< HEAD
+	rerankerService  *RerankerService
 	agentService     *AgentService
-=======
-	rerankerService  *RerankerService
->>>>>>> 42e00cc2
 }
 
 // NewRagService creates a new instance of RagService
 func NewRagService(clientParam *client.OllamaClient) *RagServiceImpl {
 	var ollamaClient *client.OllamaClient
-	
+
 	if clientParam == nil {
 		ollamaClient = client.NewDefaultOllamaClient()
 	} else {
@@ -68,6 +59,7 @@
 		ragRepository:    repository.NewRagRepository(),
 		ollamaClient:     ollamaClient,
 		rerankerService:  NewRerankerService(ollamaClient),
+		agentService:     NewAgentService(ollamaClient, nil),
 	}
 }
 
@@ -83,6 +75,7 @@
 		ragRepository:    repository.NewRagRepository(),
 		ollamaClient:     ollamaClient,
 		rerankerService:  NewRerankerService(ollamaClient),
+		agentService:     NewAgentService(ollamaClient, nil),
 	}
 }
 
@@ -239,206 +232,42 @@
 
 // Query performs a query on a RAG system
 func (rs *RagServiceImpl) Query(rag *domain.RagSystem, query string, contextSize int) (string, error) {
-<<<<<<< HEAD
+	// Get the appropriate LLM client based on the model
+	llmClient := client.GetLLMClient(rag.ModelName, rs.ollamaClient)
+
 	// Rechercher les chunks pertinents
 	relevantChunks, err := rs.Search(rag, query, contextSize)
-=======
-	// Check if Ollama is available
-	var llmClient client.LLMClient
-
-	// Determine which client to use based on the model
-	if client.IsOpenAIModel(rag.ModelName) {
-		// For OpenAI, use the specified profile or default
-		openAIClient, err := client.NewOpenAIClientWithProfile(rag.APIProfileName)
-		if err != nil {
-			return "", err
-		}
-		llmClient = openAIClient
-	} else {
-		llmClient = rs.ollamaClient
-	}
-
-	if err := llmClient.CheckLLMAndModel(rag.ModelName); err != nil {
-		return "", err
-	}
-
-	// Generate embedding for the query
-	queryEmbedding, err := rs.embeddingService.GenerateQueryEmbedding(query, rag.ModelName)
->>>>>>> 42e00cc2
 	if err != nil {
 		return "", fmt.Errorf("error searching for relevant chunks: %w", err)
 	}
 
-<<<<<<< HEAD
 	if len(relevantChunks) == 0 {
-		return "", fmt.Errorf("no relevant information found in the RAG system")
-	}
-
-	// Construire le prompt avec les chunks pertinents
-	context := ""
+		return "Je n'ai pas trouvé d'information pertinente pour répondre à votre question.", nil
+	}
+
+	// Construire le contexte à partir des chunks
+	var context strings.Builder
 	for _, chunk := range relevantChunks {
-		docInfo := fmt.Sprintf("[Source: %s", chunk.DocumentID)
-		
-		// Ajouter l'URL si disponible
-		for _, doc := range rag.Documents {
-			if doc.ID == chunk.DocumentID && doc.URL != "" {
-				docInfo += fmt.Sprintf(", URL: %s", doc.URL)
-				break
-=======
-	// Use the provided context size or default value based on settings
-	rerankerOpts := DefaultRerankerOptions()
-
-	// Si contextSize est 0 (auto), utiliser:
-	// - RerankerTopK du RAG si défini
-	// - Sinon le TopK par défaut (5)
-	// - 20 si le reranking est désactivé
-	if contextSize <= 0 {
-		if rag.RerankerEnabled {
-			if rag.RerankerTopK > 0 {
-				contextSize = rag.RerankerTopK
-			} else {
-				contextSize = rerankerOpts.TopK // 5 par défaut
-			}
-			fmt.Printf("Using default context size of %d for reranked results\n", contextSize)
-		} else {
-			contextSize = 20 // 20 par défaut si le reranking est désactivé
-			fmt.Printf("Using context size of %d (reranking disabled)\n", contextSize)
-		}
-	}
-
-	// First-stage retrieval: Get initial results using vector search
-	// Get more results than needed for reranking
-	initialRetrievalCount := contextSize
-	if rag.RerankerEnabled {
-		// If reranking is enabled, retrieve more documents initially (20 or 2*contextSize, whichever is larger)
-		initialRetrievalCount = rerankerOpts.InitialK
-		if initialRetrievalCount < contextSize {
-			initialRetrievalCount = contextSize * 2 // Ensure we get enough documents for reranking
-		}
-		fmt.Printf("Retrieving %d initial results for reranking...\n", initialRetrievalCount)
-	}
-
-	// Search for the most relevant chunks
-	results := rag.HybridStore.Search(queryEmbedding, initialRetrievalCount)
-
-	// Second-stage retrieval: Re-rank if enabled
-	var rankedResults []RankedResult
-	var includedDocs = make(map[string]bool)
-
-	if rag.RerankerEnabled {
-		// Set reranker options for adaptive content-based filtering
-		options := RerankerOptions{
-			// Don't limit by fixed TopK but use minimum threshold
-			TopK:              100, // Set to a high value to avoid arbitrary limit
-			InitialK:          initialRetrievalCount,
-			RerankerModel:     "BAAI/bge-reranker-v2-m3", // Always prefer BGE reranker
-			ScoreThreshold:    0.3,                       // Minimum relevance threshold
-			RerankerWeight:    rag.RerankerWeight,
-			AdaptiveFiltering: true, // Enable adaptive filtering
-		}
-
-		// If a specific BGE reranker model is defined in the RAG, use that one
-		// This allows users to choose between different BGE reranker models
-		if rag.RerankerModel != "" && strings.Contains(strings.ToLower(rag.RerankerModel), "bge-reranker") {
-			options.RerankerModel = rag.RerankerModel
-		}
-
-		// Display the effective model being used
-		fmt.Printf("Reranking and filtering results for relevance using model '%s'...\n", options.RerankerModel)
-
-		// Perform reranking with adaptive filtering
-		rerankedResults, err := rs.rerankerService.Rerank(query, rag, results, options)
-		if err != nil {
-			return "", fmt.Errorf("error during reranking: %w", err)
-		}
-
-		rankedResults = rerankedResults
-
-		// Track documents included after adaptive filtering
-		for _, result := range rankedResults {
-			includedDocs[result.Chunk.DocumentID] = true
-		}
-
-		// Show information about filtered results
-		fmt.Printf("Selected %d relevant chunks from %d initial results\n",
-			len(rankedResults), len(results))
-	}
-
-	// Build the context
-	var context strings.Builder
-	context.WriteString("Relevant information:\n\n")
-
-	// Use the reranked results if available, otherwise use the initial results
-	if rag.RerankerEnabled && len(rankedResults) > 0 {
-		for _, result := range rankedResults {
-			chunk := result.Chunk
-			// Add chunk content with its metadata
-			context.WriteString(fmt.Sprintf("--- %s (Score: %.4f) ---\n%s\n\n",
-				chunk.GetMetadataString(), result.FinalScore, chunk.Content))
-		}
-	} else {
-		// Use original vector search results if reranking is disabled or failed
-		for _, result := range results {
-			chunk := rag.GetChunkByID(result.ID)
-			if chunk != nil {
-				// Add chunk content with its metadata
-				context.WriteString(fmt.Sprintf("--- %s ---\n%s\n\n",
-					chunk.GetMetadataString(), chunk.Content))
-
-				includedDocs[chunk.DocumentID] = true
->>>>>>> 42e00cc2
-			}
-		}
-		docInfo += "]\n"
-		
-		context += docInfo + chunk.Content + "\n\n"
-	}
-<<<<<<< HEAD
-
-	// Construire le prompt avec les chunks pertinents
-	systemMessage := "You are a helpful assistant that provides accurate information based on the documents you've been given. Answer the question based on the context provided. If you don't know the answer based on the context, say that you don't know rather than making up an answer."
-	
-	// Construire les messages pour l'API chat
-	messages := []map[string]string{
-		{"role": "system", "content": systemMessage},
-		{"role": "system", "content": "Context information from documents:\n\n" + context},
-		{"role": "user", "content": query},
-	}
+		context.WriteString(chunk.Content)
+		context.WriteString("\n\n")
+	}
+
+	// Construire le prompt
+	prompt := fmt.Sprintf(`En tant qu'assistant, utilisez le contexte suivant pour répondre à la question. 
+Si vous ne trouvez pas la réponse dans le contexte, dites-le honnêtement.
+
+Contexte:
+%s
+
+Question: %s
+
+Réponse:`, context.String(), query)
 
 	// Générer la réponse
-	response, err := rs.ollamaClient.GenerateCompletion(rag.ModelName, messages)
-	if err != nil {
-		return "", fmt.Errorf("error generating response: %w", err)
-	}
-
-	return response, nil
-}
-=======
-
-	// Build the prompt with better formatting and instructions for citing sources
-	systemMessage := "You are a helpful assistant that provides accurate information based on the documents you've been given. Answer the question based on the context provided. If you don't know the answer based on the context, say that you don't know rather than making up an answer. Important: Always respond in the same language as the user's query."
-	prompt := fmt.Sprintf(`System: %s
-
-Context:
-%s
-
-Question: %s
-
-Answer based on the provided information. If the information doesn't contain the answer, say so clearly.
-Include references to the source documents in your answer using the format (Source: document name).`,
-		systemMessage, context.String(), query)
-
-	// Show search results to the user
-	fmt.Println()
-	fmt.Printf("Found %d relevant sections across %d documents\n",
-		len(includedDocs), len(includedDocs))
-
-	// Generate the response with the appropriate client
 	response, err := llmClient.GenerateCompletion(rag.ModelName, prompt)
 	if err != nil {
-		return "", fmt.Errorf("error generating response: %w", err)
-	}
->>>>>>> 42e00cc2
+		return "", fmt.Errorf("error generating completion: %w", err)
+	}
 
 	return response, nil
 }
@@ -555,9 +384,6 @@
 	rag.WatchOptions.ChunkOverlap = chunkOverlap
 	rag.ChunkingStrategy = chunkingStrategy
 
-<<<<<<< HEAD
-// UpdateModel updates the model of an existing RAG system
-=======
 	// Update reranker settings if specified in options
 	if options.RerankerModel != "" {
 		rag.RerankerModel = options.RerankerModel
@@ -581,7 +407,6 @@
 }
 
 // UpdateModel updates the model of a RAG
->>>>>>> 42e00cc2
 func (rs *RagServiceImpl) UpdateModel(ragName string, newModel string) error {
 	return nil
 }
@@ -647,87 +472,18 @@
 	// Save the updated RAG
 	err = rs.ragRepository.Save(rag)
 	if err != nil {
-<<<<<<< HEAD
-		return 0, fmt.Errorf("error loading RAG: %w", err)
-	}
-	
-	// Check if watching is enabled
-	if !rag.WebWatchEnabled || rag.WatchedURL == "" {
-		return 0, fmt.Errorf("website watching is not enabled for RAG '%s'", ragName)
-	}
-	
-	// Créer un web watcher, vérifier si agentService est nil
-	var webWatcher *WebWatcher
-	if rs.agentService == nil {
-		webWatcher = NewWebWatcherWithoutAgent(rs)
-	} else {
-		webWatcher = NewWebWatcher(rs, rs.agentService)
-	}
-	
-	return webWatcher.CheckAndUpdateRag(rag)
+		return fmt.Errorf("error saving updated RAG: %w", err)
+	}
+
+	fmt.Printf("Reranker model updated to '%s' for RAG '%s'.\n", model, rag.Name)
+	return nil
 }
 
 // Search recherche des chunks pertinents dans un RAG
 func (rs *RagServiceImpl) Search(rag *domain.RagSystem, query string, limit int) ([]*domain.DocumentChunk, error) {
-	// Cette fonction devrait déjà exister dans votre implémentation - sinon il faudra la créer
-	// Elle devrait utiliser le système vectoriel pour trouver les chunks pertinents
 	return rs.GetRagChunks(rag.Name, ChunkFilter{
-		Query: query,
-		Limit: limit,
+		Query:       query,
+		Limit:       limit,
+		ShowContent: true,
 	})
-}
-
-// Remove the entire ChunkFilter struct and just keep its functionality
-func (rs *RagServiceImpl) GetRagChunks(ragName string, filter ChunkFilter) ([]*domain.DocumentChunk, error) {
-	rag, err := rs.ragRepository.Load(ragName)
-	if err != nil {
-		return nil, fmt.Errorf("error loading RAG: %w", err)
-	}
-
-	var filtered []*domain.DocumentChunk
-	for _, chunk := range rag.Chunks {
-		// Apply document filter
-		if filter.DocumentID != "" && chunk.DocumentID != filter.DocumentID {
-			continue
-		}
-
-		// Clone chunk to avoid modifying original
-		c := *chunk
-		
-		// Clear content if not requested
-		if filter.Query != "" && !filter.ShowContent {
-			c.Content = ""
-		}
-		
-		// Apply document substring filter if provided
-		if filter.DocumentSubstring != "" && !strings.Contains(chunk.DocumentID, filter.DocumentSubstring) {
-			continue
-		}
-
-		filtered = append(filtered, &c)
-	}
-
-	return filtered, nil
-}
-
-// Méthode pour définir l'AgentService ultérieurement
-func (r *RagServiceImpl) SetAgentService(agentService *AgentService) {
-	r.agentService = agentService
-}
-
-// Correction de la méthode initializeWebWatcher
-func (r *RagServiceImpl) initializeWebWatcher() *WebWatcher {
-	if r.agentService == nil {
-		// Sans AgentService, créer un WebWatcher avec fonctionnalités limitées
-		return NewWebWatcherWithoutAgent(r)
-	}
-	return NewWebWatcher(r, r.agentService)
-} 
-=======
-		return fmt.Errorf("error saving updated RAG: %w", err)
-	}
-
-	fmt.Printf("Reranker model updated to '%s' for RAG '%s'.\n", model, rag.Name)
-	return nil
-}
->>>>>>> 42e00cc2
+}